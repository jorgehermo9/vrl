[package]
name = "vrl"
version = "0.17.0"
authors = ["Vector Contributors <vector@datadoghq.com>"]
edition = "2021"
license = "MPL-2.0"
description = "Vector Remap Language"
homepage = "https://vrl.dev/"
repository = "https://github.com/vectordotdev/vrl"
readme = "README.md"
keywords = ["vector", "datadog", "compiler"]
categories = ["compilers"]
rust-version = "1.78" # msrv

[workspace]
members = [
  ".",
  "lib/cli",
  "lib/tests",
  "lib/fuzz"
]


[features]
default = ["compiler", "value", "diagnostic", "path", "parser", "stdlib", "datadog", "core"]

# Main features (on by default)
compiler = ["diagnostic", "path", "parser", "value", "dep:paste", "dep:chrono", "dep:serde", "dep:regex", "dep:bytes", "dep:ordered-float", "dep:chrono-tz", "dep:snafu", "dep:thiserror", "dep:dyn-clone", "dep:indoc", "dep:thiserror", "dep:lalrpop-util"]
value = ["path", "dep:bytes", "dep:regex", "dep:ordered-float", "dep:chrono", "dep:serde_json"]
diagnostic = ["dep:codespan-reporting", "dep:termcolor"]
path = ["value", "dep:once_cell", "dep:serde", "dep:snafu", "dep:regex"]
parser = ["path", "diagnostic", "value", "dep:thiserror", "dep:ordered-float", "dep:lalrpop-util"]
parsing = ["value", "compiler", "dep:url", "dep:nom", "dep:regex", "dep:roxmltree", "dep:rust_decimal"]
core = ["value", "dep:snafu", "dep:nom"]
string_path = []

# Datadog related features (on by default)
datadog = ["datadog_filter", "datadog_grok", "datadog_search"]
datadog_filter = ["datadog_search", "dep:regex", "dep:dyn-clone"]
datadog_grok = ["value", "parsing", "dep:nom", "dep:peeking_take_while", "dep:serde_json", "dep:onig", "dep:lalrpop-util", "dep:thiserror", "dep:chrono", "dep:chrono-tz", "dep:percent-encoding"]
datadog_search = ["dep:pest", "dep:pest_derive", "dep:itertools", "dep:once_cell", "dep:regex", "dep:serde"]

# Features that aren't used as often (default off)
cli = ["stdlib", "dep:serde_json", "dep:thiserror", "dep:clap", "dep:exitcode", "dep:webbrowser", "dep:rustyline", "dep:prettytable-rs"]
test_framework = ["compiler", "dep:prettydiff", "dep:serde_json", "dep:ansi_term"]
arbitrary = ["dep:quickcheck", "dep:arbitrary"]
lua = ["dep:mlua"]
proptest = ["dep:proptest", "dep:proptest-derive"]
float_roundtrip = ["dep:serde_json", "serde_json/float_roundtrip"]

# Internal testing utilities (used for benches)
test = ["string_path"]

# All stdlib functions
stdlib = [
 "compiler",
 "core",
 "datadog",
 "parsing",
 "dep:aes",
 "dep:base16",
 "dep:base62",
 "dep:base64",
 "dep:cbc",
 "dep:cfb-mode",
 "dep:chacha20poly1305",
 "dep:charset",
 "dep:convert_case",
 "dep:cidr-utils",
 "dep:community-id",
 "dep:crypto_secretbox",
 "dep:csv",
 "dep:ctr",
 "dep:data-encoding",
 "dep:digest",
 "dep:domain",
 "dep:dns-lookup",
 "dep:flate2",
 "dep:grok",
 "dep:hex",
 "dep:hmac",
 "dep:hostname",
 "dep:iana-time-zone",
 "dep:idna",
 "dep:indexmap",
 "dep:influxdb-line-protocol",
 "dep:md-5",
 "dep:nom",
 "dep:ofb",
 "dep:once_cell",
 "dep:percent-encoding",
 "dep:prost",
 "dep:prost-reflect",
 "dep:psl",
 "dep:psl-types",
 "dep:publicsuffix",
 "dep:quoted_printable",
 "dep:rand",
 "dep:roxmltree",
 "dep:rust_decimal",
 "dep:seahash",
 "dep:sha-1",
 "dep:sha-2",
 "dep:sha-3",
 "dep:snap",
 "dep:strip-ansi-escapes",
 "dep:syslog_loose",
 "dep:tokio",
 "dep:uaparser",
 "dep:url",
 "dep:utf8-width",
 "dep:uuid",
 "dep:woothee",
 "dep:zstd",
 ]

[dependencies]
cfg-if = "1"

# Optional dependencies
ansi_term = {version = "0.12", optional = true }
arbitrary = { version = "1", optional = true, features = ["derive"] }
base16 = { version = "0.2", optional = true }
base62 = { version = "2.0.2", optional = true }
base64 = { version = "0.22", optional = true }
bytes = { version = "1", default-features = false, optional = true }
charset = { version = "0.1", optional = true }
chrono = { version = "0.4", default-features = false, features = ["clock", "serde", "wasmbind"], optional = true }
chrono-tz = { version = "0.9", default-features = false, optional = true }
cidr-utils = { version = "0.6", optional = true }
csv = { version = "1", optional = true }
clap = { version = "4", features = ["derive"], optional = true }
codespan-reporting = {version = "0.11", optional = true }
convert_case = { version = "0.6.0", optional = true }
data-encoding = { version = "2", optional = true }
digest = { version = "0.10", optional = true }
dyn-clone = { version = "1", default-features = false, optional = true }
exitcode = {version = "1", optional = true }
flate2 = { version = "1", default-features = false, features = ["default"], optional = true }
hex = { version = "0.4", optional = true }
hmac = { version = "0.12", optional = true }
iana-time-zone = { version = "0.1", optional = true }
idna = { version = "0.5", optional = true }
indexmap = { version = "2", default-features = false, features = ["std"], optional = true}
influxdb-line-protocol = { version = "2.0.0", optional = true }
indoc = {version = "2", optional = true }
<<<<<<< HEAD
itertools = { version = "0.13", default-features = false, features=["use_std"], optional = true }
lalrpop-util = { version = "0.20", optional = true }
=======
itertools = { version = "0.13", default-features = false, optional = true }
lalrpop-util = { version = "0.21", optional = true }
>>>>>>> 1ed5fbdc
mlua = { version = "0.9", default-features = false, features = ["lua54", "send", "vendored"], optional = true}
nom = { version = "7", default-features = false, features = ["std"], optional = true }
once_cell = { version = "1", default-features = false, features = ["std"], optional = true }
ordered-float = { version = "4", default-features = false, optional = true }
md-5 = { version = "0.10", optional = true }
paste = { version = "1", default-features = false, optional = true }
peeking_take_while = { version = "1", default-features = false, optional = true }
percent-encoding = { version = "2", optional = true }
pest = { version = "2", default-features = false, optional = true, features = ["std"] }
pest_derive = { version = "2", default-features = false, optional = true, features = ["std"] }
proptest = { version = "1", optional = true }
proptest-derive = { version = "0.4", optional = true }
prettydiff = {version = "0.7", default-features = false, optional = true }
prettytable-rs = { version = "0.10", default-features = false, optional = true }
quickcheck = { version = "1", optional = true }
quoted_printable = {version = "0.5", optional = true }
psl = { version = "2", optional = true }
psl-types = { version = "2", optional = true }
publicsuffix = { version = "2", optional = true }
rand = { version = "0.8", optional = true }
regex = { version = "1", default-features = false, optional = true, features = ["std", "perf", "unicode"] }
roxmltree = { version = "0.20", optional = true }
rustyline = { version = "14", default-features = false, optional = true }
rust_decimal = { version = "1", optional = true }
seahash = { version = "4", optional = true }
serde = { version = "1", features = ["derive"], optional = true }
serde_json = { version = "1", default-features = false, optional = true, features = ["std", "raw_value"] }
sha-1 = { version = "0.10", optional = true }
sha-2 = { package = "sha2", version = "0.10", optional = true }
sha-3 = { package = "sha3", version = "0.10", optional = true }
strip-ansi-escapes = { version = "0.2", optional = true }
snap = { version = "1", optional = true }
syslog_loose = { version = "0.21", optional = true }
termcolor = {version = "1", optional = true }
thiserror ={ version =  "1", optional = true }
tracing = { version = "0.1", default-features = false }
uaparser = { version = "0.6", default-features = false, optional = true }
utf8-width = { version = "0.1", optional = true }
url = { version = "2", optional = true }
snafu = { version = "0.8", optional = true }
webbrowser = { version = "1.0", default-features = false, optional = true }
woothee = { version = "0.13", optional = true }
community-id = { version = "0.2", optional = true}

zstd = { version = "0.13", default-features = false, features = ["wasm"], optional = true }

# Cryptography
aes = { version = "0.8", optional = true }
chacha20poly1305 = { version = "0.10", optional = true }
crypto_secretbox = { version = "0.1", features = ["salsa20"], optional = true }

# Cryptography - Block Modes
ctr = { version = "0.9", optional = true }
cbc = { version = "0.1", optional = true, features = ["alloc"] }
cfb-mode = { version = "0.8", optional = true }
ofb = { version = "0.6", optional = true }

# Protobuf support.
prost = { version = "0.13", default-features = false, optional = true, features = ["std"]}
prost-reflect = { version = "0.14", default-features = false, optional = true}

# Dependencies used for non-WASM
[target.'cfg(not(target_arch = "wasm32"))'.dependencies]
dns-lookup = { version = "2", optional = true }
domain = { version = "0.10.1", optional = true, features = ["resolv-sync", "serde"] }
hostname = { version = "0.4", optional = true }
grok = { version = "2", optional = true }
onig = { version = "6", default-features = false, optional = true }
tokio = { version = "1.38", optional = true, features = ["io-util", "macros", "net", "time", "sync", "rt", "rt-multi-thread" ] }
uuid = { version = "1", features = ["v4", "v7"], optional = true }

# Dependencies used for WASM
[target.'cfg(target_arch = "wasm32")'.dependencies]
uuid = { version = "1", features = ["v4", "v7", "js"], optional = true }

[dev-dependencies]
anyhow = "1"
criterion = "0.5"
chrono-tz = "0.9"
serde_json = "1"
indoc = "2"
tracing-test = { version = "0.2", default-features = false }
toml = { version = "0.8", default-features = false }
mlua = { version = "0.9", default-features = false, features = ["lua54", "send", "vendored"]}
quickcheck = { version = "1"}
regex = { version = "1", default-features = false, features = ["std", "perf", "unicode"] }
paste = { version = "1", default-features = false }
proptest = { version = "1" }
proptest-derive = { version = "0.4" }

[build-dependencies]
lalrpop = { version = "0.20", default-features = false }

[[bench]]
name = "kind"
harness = false
required-features = ["default", "test"]

[[bench]]
name = "keyvalue"
harness = false
required-features = ["default", "test"]

[[bench]]
name = "stdlib"
harness = false
required-features = ["default", "test"]<|MERGE_RESOLUTION|>--- conflicted
+++ resolved
@@ -144,13 +144,8 @@
 indexmap = { version = "2", default-features = false, features = ["std"], optional = true}
 influxdb-line-protocol = { version = "2.0.0", optional = true }
 indoc = {version = "2", optional = true }
-<<<<<<< HEAD
 itertools = { version = "0.13", default-features = false, features=["use_std"], optional = true }
-lalrpop-util = { version = "0.20", optional = true }
-=======
-itertools = { version = "0.13", default-features = false, optional = true }
 lalrpop-util = { version = "0.21", optional = true }
->>>>>>> 1ed5fbdc
 mlua = { version = "0.9", default-features = false, features = ["lua54", "send", "vendored"], optional = true}
 nom = { version = "7", default-features = false, features = ["std"], optional = true }
 once_cell = { version = "1", default-features = false, features = ["std"], optional = true }
